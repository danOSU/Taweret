from logging import raiseExceptions
import numpy as np
from scipy.special import expit
from scipy.stats import norm, beta, dirichlet
#define log likelihood to be calculated give a model with a predict function
# and experimental measurments. 

eps = 1e-15
def log_likelihood_elementwise(model : object, x_exp : np.ndarray, y_exp : np.ndarray, y_err : np.ndarray, model_param=np.array([])) -> np.ndarray:
    """
    predict the log normal log liklihood for each experimental data point

    Parametrs
    ---------
    model : object
        model object with a predict method
    x_exp : np.1darray
        input parameter values for experimental data
    y_exp : np.1darray
        mean of the experimental data
    y_err : np.1darray
        standard deviation of the experimental data
    """
    if model_param.size == 0:
        predictions, model_err = model.predict(x_exp)
    else:
        predictions, model_err = model.predict(x_exp, model_param)
    sigma = np.sqrt(np.square(y_err) + np.square(model_err))
    diff = -0.5* np.square((predictions.flatten() - y_exp)/ sigma) \
        - 0.5 * np.log(2*np.pi)- np.log(sigma)
    return diff

def likelihood_elementwise(model : object, x_exp : np.ndarray, y_exp : np.ndarray, y_err : np.ndarray, model_param=np.array([])) -> np.ndarray:
    """
    predict the normal liklihood for each experimental data point

    Parametrs
    ---------
    model : object
        model object with a predict method
    x_exp : np.1darray
        input parameter values for experimental data
    y_exp : np.1darray
        mean of the experimental data
    y_err : np.1darray
        standard deviation of the experimental data
    """
    if model_param.size == 0:
        predictions, model_err = model.predict(x_exp)
    else:
        predictions, model_err = model.predict(x_exp, model_param)
    sigma = np.sqrt(np.square(y_err) + np.square(model_err))
    pre_factor = np.sqrt(2.0 * np.pi) * sigma
    diff = -0.5* np.square((predictions.flatten() - y_exp)/ sigma) 
    return np.exp(diff)/pre_factor


def mixture_function(method : str, x : np.ndarray, mixture_params : np.ndarray) -> np.ndarray:
    """
    predict the weights from the mixture funtion at the give input parameter values x

    Parameters
    ----------
    method : str
        name of the linear mixing function method
    x : np.1darray
        input parameter values
    mixture_params : np.1darray
        parametrs that decide the shape of mixture function
    """
    
    if mixture_params.size == 0:
        return np.ones(len(x))
    if method=='sigmoid':
        theta_0, theta_1 = mixture_params
        w = expit((x-theta_0)/theta_1)
        return w, 1 - w
    elif method=='step':
        x_0 = mixture_params[0]
        w = np.array([1-(eps) if xi<=x_0 else eps for xi in x]).flatten()
        return w, 1 - w
    elif method=='cdf':
        theta_0, theta_1 = mixture_params
        x = theta_0 + theta_1*x
        w = norm.cdf(x)
<<<<<<< HEAD
        return w, 1 - w
    elif method=='beta':
        print('Warning: mixture_function - the `beta` choice forces a stochastic')
        print('         likelihood to be returned after calibration')
        w = beta.rvs(*mixture_params)
        return w, 1 - w
    elif method=='dirchlet':
        print('Warning: mixture_function - the `dirichlet` choice forces a stochastic')
        print('         likelihood to be returned after calibration')
        w = dirichlet.rvs(mixture_params)
        return w
    else:
        raise Exception('Method is not available for `mixture_function`')
=======
    elif method=='switchcos':
        g1, g2, g3 = mixture_params
        w = np.array(list(map(lambda x: switchcos(g1, g2, g3, x), x)))
    return w

def switchcos(g1, g2, g3, x):
    """Switchcos function in Alexandras Samba module
    link https://github.com/asemposki/SAMBA/blob/0479b4deff46f3cb77b82bb30abd5693de8980f3/samba/mixing.py#L1205
    
    Parameters:
    -----------
    g1 : float
        switching value from left constant to first cosine
    g2 : float
        switching value from second cosine to right constant
    g3 : float
        switching value from first cosine to second cosine
    x : float
        the input parameter value to calculate the weight
    """

    if g1 > g2 or g2 < g3 or g1 > g3:
        #return -np.inf
        # let's throw an error instead.
        raise Exception(f'g1 > g3 > g2 but given g1:{g1} g2:{g2} g3:{g3}')

    if x <= g1:
        return 1.0
    
    elif x <= g3:
        return (1.0 + np.cos((np.pi/2.0) * ((x - g1)/(g3 - g1))))/2.0
    
    elif x < g2:
        return 0.5 + np.cos((np.pi/2.0) * (1.0 + ((x - g3)/(g2 - g3))))/2.0
    
    else:
        return 0.0
>>>>>>> c378461a
<|MERGE_RESOLUTION|>--- conflicted
+++ resolved
@@ -83,7 +83,6 @@
         theta_0, theta_1 = mixture_params
         x = theta_0 + theta_1*x
         w = norm.cdf(x)
-<<<<<<< HEAD
         return w, 1 - w
     elif method=='beta':
         print('Warning: mixture_function - the `beta` choice forces a stochastic')
@@ -95,13 +94,12 @@
         print('         likelihood to be returned after calibration')
         w = dirichlet.rvs(mixture_params)
         return w
-    else:
-        raise Exception('Method is not available for `mixture_function`')
-=======
     elif method=='switchcos':
         g1, g2, g3 = mixture_params
         w = np.array(list(map(lambda x: switchcos(g1, g2, g3, x), x)))
-    return w
+    return w, 1-w
+    else:
+        raise Exception('Method is not available for `mixture function`')
 
 def switchcos(g1, g2, g3, x):
     """Switchcos function in Alexandras Samba module
@@ -134,5 +132,4 @@
         return 0.5 + np.cos((np.pi/2.0) * (1.0 + ((x - g3)/(g2 - g3))))/2.0
     
     else:
-        return 0.0
->>>>>>> c378461a
+        return 0.0
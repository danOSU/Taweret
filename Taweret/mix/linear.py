# This will have all the linear bayesian model mixing methods.
# Takes Models as inputs:
# Check if Models have an predict method and they should output a mean and a variance.
#
# Modified by K. Ingles

import numpy as np
import math
from ..utils.utils import log_likelihood_elementwise, mixture_function, eps
#likelihood_elementwise is only for testing purposes
#from ..utils.utils import likelihood_elementwise
import matplotlib.pyplot as plt

class linear_mix():
    """
    Generates a linear mixed model

    """

    def __init__(self, models, x_exp, y_exp, y_err, method='sigmoid',
                 nargs_for_each_model=[], n_mix=0):
        """
        Parameters
        ----------
        models : list
            models to mix, each must contain a predict method
        x_exp : np.1darray
            input parameter values of experimental data
        y_exp : np.1darray
            mean of the experimental data for each input value
        y_err : np.1darray
            standard deviation of the experimental data for each input value
        method : str
            mixing function
        nargs_for_each_model : list
            number of free parameters for each model
        n_mix : int
            number of free parameters in the mixing funtion
        """

        # check that lengths of lists are compatible
        if len(models) != len(nargs_for_each_model) and len(nargs_for_each_model) != 0:
            raise Exception('in linear_mix.__init__: len(models) must either equal len(nargs_for_each_model) or 0')

        #check for predict method in the models
        for i, model in enumerate(models):
            try:
                getattr(model, 'predict')
            except AttributeError:
                print(f'model {i} does not have a predict method')
            else:
                continue

        self.models = models

        #check if the dimensions match for experimental data
        if (x_exp.shape != y_exp.shape) or (x_exp.shape!=y_err.shape):
            raise Exception('x_exp, y_exp, y_err all should have the same dimensions')

        self.x_exp = x_exp.flatten()
        self.y_exp = y_exp.flatten()
        self.y_err = y_err.flatten()

        #check if mixing method exist
        if method not in ['step', 'sigmoid', 'cdf', 'switchcos']:
            raise Exception('only supports the step or sigmoid mixing functions')

        self.method = method

        self.nargs_for_each_model = nargs_for_each_model
        self.n_mix = n_mix

        # function returns

    def mix_loglikelihood(self, mixture_params : np.ndarray, model_params=[]) -> float:
        """
        log likelihood of the mixed model given the mixing function parameters

        Parameters
        ----------
        mixture_params : np.1darray
            parameter values that fix the shape of mixing function
        model_params: list[np.1darray]
            list of model parameters for each model, note that different models can take different
            number of params
        """

<<<<<<< HEAD
        # check that list of models and mixture_params has same length
        if len(self.models) != len(mixture_params) and len(self.nargs_for_each_model) != 0:
            raise Exception('linear_mix.mix_loglikelihood: mixture_params has wrong length')

        # here, the mixture_function should support dirchlet distribution which is the most
        # general distribution for the symplex defined be mixture_params

        # return weights for different models and take logs
        weights = mixture_function(self.method, self.x_exp, mixture_params)
        log_weights = np.array([np.log(weight + eps) for i, weight in enumerate(weights)])

        # calculate log likelihoods
        if len(self.nargs_for_each_model) == 0:
            log_likelis = np.array(
                [log_likelihood_elementwise(model, self.x_exp, self.y_exp, self.y_err) + log_weight
                 for model, log_weight in zip(self.models, log_weights)])
        else:
            log_likelis = np.array(
                [log_likelihood_elementwise(model, self.x_exp, self.y_exp, self.y_err, params) + log_weight
                 for model, params, log_weight in zip(self.models, model_params, log_weights)])

        total_sum = np.log(np.sum(np.exp(log_likelis)))
        return total_sum.item()

    # def mix_loglikelihood_test(self, mixture_params):
=======
        W = mixture_function(self.method, self.x_exp, mixture_params)
        W_1 = np.log(W + eps)
        W_2 = np.log(1 - W + eps)
        if self.n_model_1==0 and self.n_model_2==0:
            L1=self.L1
            L2=self.L2
        else:
            L1 = log_likelihood_elementwise(self.model_1, self.x_exp, self.y_exp, self.y_err, model_1_param)
            L2 = log_likelihood_elementwise(self.model_2, self.x_exp, self.y_exp, self.y_err, model_2_param)
        #we use the logaddexp here for numerical accuracy. Look at the 
        #mix_loglikelihood_test to check for an alternative (common) way
        mixed_loglikelihood_elementwise=np.logaddexp(W_1+L1, W_2+L2)
        return np.sum(mixed_loglikelihood_elementwise).item()

    # def mix_loglikelihood_test(self, mixture_params, model_1_param=np.array([]), model_2_param=np.array([])) -> float:
>>>>>>> c378461a
    #     W = mixture_function(self.method, self.x_exp, mixture_params)
        
    #     W_1 = W + eps
    #     W_2 = 1 - W + eps
    #     L1 = likelihood_elementwise(self.model_1, self.x_exp, self.y_exp, self.y_err, model_1_param)
    #     L2 = likelihood_elementwise(self.model_2, self.x_exp, self.y_exp, self.y_err, model_2_param)
    #     mixed_likelihood_elementwise =  (W_1*L1) + (W_2*L2)
    #     return np.sum(np.log(mixed_likelihood_elementwise)).item()

    def prediction(self, mixture_params : np.ndarray, x : np.ndarray, model_params=[]) -> np.ndarray:
        """
        predictions from mixed model for given mixing function parameters and at input values x

        Parameters
        ----------
        mixture_params : np.1darray
            parameter values that fix the shape of mixing function
        x : np.1daray
            input parameter values array
        model_params: list[np.1darray]
            list of parameter values for each model


        Returns
        ---------
        prediction : np.float
            the prediction made for mixed model
        """

        # FIXME: What if I need to return an array of predictions? Should I return a np.sum(..., axis=1)
        weights = mixture_function(self.method, x, mixture_params)

        if len(self.nargs_for_each_model) == 0:
            return np.sum([weight * model.predict(x)[0]
                           for weight, model in zip(weights, self.models)])
        else:
            return np.sum([weight * model.predict(x, params)[0]
                           for weight, model, params in zip(weights, self.models, model_params)])

    def plot_weights(self, mixture_params : np.ndarray, x : np.ndarray) -> np.ndarray:
        """
        plot the mixing function against the input parameter values x

        Parameters
        ----------
        mixture_params : np.1darray
            parameter values that fix the shape of mixing function
        x : np.1darray
            input parameter values
        """

        if self.method != 'dirchlet' and self.method != 'beta':
            fig, ax = plt.subplots()
            weights = mixture_function(self.method, x, mixture_params)
            ax.plot(x, weights[0], label=self.method)
            ax.legend()
            ax.set_ylabel('Weights')
            ax.set_xlabel('Input Parameter')
        else:
            weights = mixture_function(self.method, x, mixture_params)
            fig, ax = plt.subplots()
            ax.scatter(np.arange(len(weights)), weights)
            ax.set_xlabel('Model number')
            ax.set_ylabel('Model weight')
        return None

    def weights(self, mixture_params : np.ndarray, x : np.ndarray) -> np.ndarray :
        """
        return the mixing function value at the input parameter values x

        Parameters
        ----------
        mixture_params : np.1darray
            parameter values that fix the shape of mixing function
        x : np.1darray
            input parameter values
        """

        return mixture_function(self.method, x, mixture_params)

<|MERGE_RESOLUTION|>--- conflicted
+++ resolved
@@ -84,8 +84,6 @@
             list of model parameters for each model, note that different models can take different
             number of params
         """
-
-<<<<<<< HEAD
         # check that list of models and mixture_params has same length
         if len(self.models) != len(mixture_params) and len(self.nargs_for_each_model) != 0:
             raise Exception('linear_mix.mix_loglikelihood: mixture_params has wrong length')
@@ -110,24 +108,7 @@
         total_sum = np.log(np.sum(np.exp(log_likelis)))
         return total_sum.item()
 
-    # def mix_loglikelihood_test(self, mixture_params):
-=======
-        W = mixture_function(self.method, self.x_exp, mixture_params)
-        W_1 = np.log(W + eps)
-        W_2 = np.log(1 - W + eps)
-        if self.n_model_1==0 and self.n_model_2==0:
-            L1=self.L1
-            L2=self.L2
-        else:
-            L1 = log_likelihood_elementwise(self.model_1, self.x_exp, self.y_exp, self.y_err, model_1_param)
-            L2 = log_likelihood_elementwise(self.model_2, self.x_exp, self.y_exp, self.y_err, model_2_param)
-        #we use the logaddexp here for numerical accuracy. Look at the 
-        #mix_loglikelihood_test to check for an alternative (common) way
-        mixed_loglikelihood_elementwise=np.logaddexp(W_1+L1, W_2+L2)
-        return np.sum(mixed_loglikelihood_elementwise).item()
-
     # def mix_loglikelihood_test(self, mixture_params, model_1_param=np.array([]), model_2_param=np.array([])) -> float:
->>>>>>> c378461a
     #     W = mixture_function(self.method, self.x_exp, mixture_params)
         
     #     W_1 = W + eps
